/***************************************************************************
 *                                                                          *
 *   Copyright (C) 2019 by David B. Blumenthal                              *
 *                                                                          *
 *   This file is part of GEDLIB.                                           *
 *                                                                          *
 *   GEDLIB is free software: you can redistribute it and/or modify it      *
 *   under the terms of the GNU Lesser General Public License as published  *
 *   by the Free Software Foundation, either version 3 of the License, or   *
 *   (at your option) any later version.                                    *
 *                                                                          *
 *   GEDLIB is distributed in the hope that it will be useful,              *
 *   but WITHOUT ANY WARRANTY; without even the implied warranty of         *
 *   MERCHANTABILITY or FITNESS FOR A PARTICULAR PURPOSE. See the           *
 *   GNU Lesser General Public License for more details.                    *
 *                                                                          *
 *   You should have received a copy of the GNU Lesser General Public       *
 *   License along with GEDLIB. If not, see <http://www.gnu.org/licenses/>. *
 *                                                                          *
 ***************************************************************************/

/*!
 * @file classification_tests.cpp
 * @brief Tests the GraphClusteringHeuristic when used for data reduction and classification.
 */

#define GXL_GEDLIB_SHARED

#include "../src/graph_clustering_heuristic.hpp"

std::unordered_set<std::string> irrelevant_node_attributes(const std::string & dataset) {
	std::unordered_set<std::string> irrelevant_attributes;
	if (dataset == "AIDS") {
		irrelevant_attributes.insert({"x", "y", "symbol", "charge"});
	}
	return irrelevant_attributes;
}

bool constant_node_costs(const std::string & dataset) {
	if (dataset == "Letter") {
		return false;
	}
	else if (dataset != "Mutagenicity" and dataset != "AIDS") {
		throw ged::Error("Invalid dataset " + dataset + ". Usage: ./median_tests <AIDS|Mutagenicity|Letter>");
	}
	return true;
}

ged::Options::EditCosts edit_costs(const std::string & dataset) {
	if (dataset == "Letter") {
		return ged::Options::EditCosts::LETTER;
	}
	else {
		return ged::Options::EditCosts::CHEM_1;
	}
}

std::string dir(const std::string & dataset) {
	std::string root_dir("../../data/datasets/");
	if ((dataset == "AIDS") or (dataset == "Mutagenicity")) {
		return (root_dir + dataset + "/data/");
	}
	else if (dataset == "Letter") {
		return (root_dir + dataset + "/HIGH/");
	}
	else {
		throw ged::Error("Invalid dataset specified. Usage: ./median_tests <AIDS|Mutagenicity|Letter>");
	}
	return "";
}

std::string train_collection(const std::string & dataset) {
	std::string collection_file("../collections/");
	collection_file += dataset + "-train.xml";
	return collection_file;
<<<<<<< HEAD
	//if (dataset == "Mutagenicity") {
	//	collection_file += "-Correct";
	//}
	//return collection_file + "-90-0.xml";
=======
>>>>>>> f539573c
}

std::string test_collection(const std::string & dataset) {
	std::string collection_file("../collections/");
	collection_file += dataset + "-test.xml";
	return collection_file;
<<<<<<< HEAD
	//if (dataset == "Mutagenicity") {
	//	collection_file += "-Correct";
	//}
	//return collection_file + "-90-0-test.xml";
=======
>>>>>>> f539573c
}


int main(int argc, char* argv[]) {

	if (argc <= 1) {
		throw ged::Error("No dataset specified. Usage: ./median_chem <AIDS|Mutagenicity|Letter>");
	}
	std::string dataset(argv[1]);

	// Generate the result file.
	std::string result_filename("../output/");
	result_filename += dataset + "_CLASSIFICATION_RESULTS.csv";
	std::ofstream result_file(result_filename.c_str());
	result_file << "method,classif,time\n";
	result_file.close();


	// Set up the environment.
	ged::GEDEnv<ged::GXLNodeID, ged::GXLLabel, ged::GXLLabel> env;
	env.set_edit_costs(edit_costs(dataset));
	std::vector<ged::GEDGraph::GraphID> train_graph_ids(env.load_gxl_graphs(dir(dataset), train_collection(dataset),
			ged::Options::GXLNodeEdgeType::LABELED, ged::Options::GXLNodeEdgeType::LABELED, irrelevant_node_attributes(dataset)));
	std::vector<ged::GEDGraph::GraphID> test_graph_ids(env.load_gxl_graphs(dir(dataset), test_collection(dataset),
			ged::Options::GXLNodeEdgeType::LABELED, ged::Options::GXLNodeEdgeType::LABELED, irrelevant_node_attributes(dataset)));
	env.init(ged::Options::InitType::EAGER_WITHOUT_SHUFFLED_COPIES);
	env.set_method(ged::Options::GEDMethod::BRANCH_FAST, "--threads 6");

	double mean_runtime{0};
	double mean_classif_coeff{0};
	for (auto h_id : test_graph_ids) {
		ged::GEDGraph::GraphID closest_graph_id{ged::undefined()};
		double dist_to_closest_graph{std::numeric_limits<double>::infinity()};
		auto start = std::chrono::high_resolution_clock::now();
		for (auto g_id : train_graph_ids) {
			env.run_method(g_id, h_id);
			if (env.get_upper_bound(g_id, h_id) < dist_to_closest_graph) {
				dist_to_closest_graph = env.get_upper_bound(g_id, h_id);
				closest_graph_id = g_id;
			}
		}
		ged::Seconds runtime(std::chrono::high_resolution_clock::now() - start);
		mean_runtime += runtime.count();
		if (env.get_graph_class(h_id) == env.get_graph_class(closest_graph_id)) {
			mean_classif_coeff += 1;
		}
	}
	mean_runtime /= static_cast<double>(test_graph_ids.size());
	mean_classif_coeff /= static_cast<double>(test_graph_ids.size());
	result_file.open(result_filename.c_str(),std::ios_base::app);
	result_file << "SCAN," << mean_classif_coeff << "," << mean_runtime << "\n";
	result_file.close();

	// Compute the training classes.
	std::map<std::string, std::vector<ged::GEDGraph::GraphID>> training_classes;
	for (ged::GEDGraph::GraphID graph_id : train_graph_ids) {
		auto it = training_classes.find(env.get_graph_class(graph_id));
		if (it != training_classes.end()) {
			it->second.emplace_back(graph_id);
		}
		else {
			training_classes.emplace(env.get_graph_class(graph_id), std::vector<ged::GEDGraph::GraphID>{graph_id});
		}
	}

	// Set up the clustering heuristic.
	ged::MedianGraphEstimator<ged::GXLNodeID, ged::GXLLabel, ged::GXLLabel> median_estimator(&env, constant_node_costs(dataset));
	median_estimator.set_options("--time-limit 600 --stdout 0 --init-type RANDOM --random-inits 8 --refine FALSE");
	ged::GraphClusteringHeuristic<ged::GXLNodeID, ged::GXLLabel, ged::GXLLabel> clustering_heuristic(&env, &median_estimator);
	clustering_heuristic.set_main_method(ged::Options::GEDMethod::BRANCH_FAST, "--threads 6");

	// Run the tests.
	ged::ProgressBar progress(training_classes.size());
	std::cout << "\rRunning classification tests:" << progress << std::flush;
	std::vector<ged::GEDGraph::GraphID> all_focal_graph_ids;
	for (const auto & key_val : training_classes) {
		std::vector<ged::GEDGraph::GraphID> focal_graph_ids;
		for (std::size_t counter{0}; counter < 10; counter++) {
			focal_graph_ids.emplace_back(env.add_graph(dataset + "_" + key_val.first + "_" + std::to_string(counter) + ".gxl", key_val.first));
			all_focal_graph_ids.emplace_back(focal_graph_ids.back());
		}
		env.init(ged::Options::InitType::EAGER_WITHOUT_SHUFFLED_COPIES);
		clustering_heuristic.set_options("--refine FALSE --stdout 0 --max-itrs 10 --random-inits 1");
		clustering_heuristic.run(key_val.second, focal_graph_ids);
		progress.increment();
		std::cout << "\rRunning classification tests:" << progress << std::flush;
	}

	mean_runtime = 0;
	mean_classif_coeff = 0;
	for (auto h_id : test_graph_ids) {
		ged::GEDGraph::GraphID closest_graph_id{ged::undefined()};
		double dist_to_closest_graph{std::numeric_limits<double>::infinity()};
		auto start = std::chrono::high_resolution_clock::now();
		for (auto g_id : all_focal_graph_ids) {
			env.run_method(g_id, h_id);
			if (env.get_upper_bound(g_id, h_id) < dist_to_closest_graph) {
				dist_to_closest_graph = env.get_upper_bound(g_id, h_id);
				closest_graph_id = g_id;
			}
		}
		ged::Seconds runtime(std::chrono::high_resolution_clock::now() - start);
		mean_runtime += runtime.count();
		if (env.get_graph_class(h_id) == env.get_graph_class(closest_graph_id)) {
			mean_classif_coeff += 1;
		}
	}
	mean_runtime /= static_cast<double>(test_graph_ids.size());
	mean_classif_coeff /= static_cast<double>(test_graph_ids.size());
	result_file.open(result_filename.c_str(),std::ios_base::app);
	result_file << "MEDIAN" << "," << mean_classif_coeff << "," << mean_runtime << "\n";
	result_file.close();
	std::cout << "\n";

}<|MERGE_RESOLUTION|>--- conflicted
+++ resolved
@@ -73,26 +73,12 @@
 	std::string collection_file("../collections/");
 	collection_file += dataset + "-train.xml";
 	return collection_file;
-<<<<<<< HEAD
-	//if (dataset == "Mutagenicity") {
-	//	collection_file += "-Correct";
-	//}
-	//return collection_file + "-90-0.xml";
-=======
->>>>>>> f539573c
 }
 
 std::string test_collection(const std::string & dataset) {
 	std::string collection_file("../collections/");
 	collection_file += dataset + "-test.xml";
 	return collection_file;
-<<<<<<< HEAD
-	//if (dataset == "Mutagenicity") {
-	//	collection_file += "-Correct";
-	//}
-	//return collection_file + "-90-0-test.xml";
-=======
->>>>>>> f539573c
 }
 
 
