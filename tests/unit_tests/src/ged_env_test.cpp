/***************************************************************************
 *                                                                          *
 *   Copyright (C) 2018 by David B. Blumenthal                              *
 *                                                                          *
 *   This file is part of GEDLIB.                                           *
 *                                                                          *
 *   GEDLIB is free software: you can redistribute it and/or modify it      *
 *   under the terms of the GNU Lesser General Public License as published  *
 *   by the Free Software Foundation, either version 3 of the License, or   *
 *   (at your option) any later version.                                    *
 *                                                                          *
 *   GEDLIB is distributed in the hope that it will be useful,              *
 *   but WITHOUT ANY WARRANTY; without even the implied warranty of         *
 *   MERCHANTABILITY or FITNESS FOR A PARTICULAR PURPOSE. See the           *
 *   GNU Lesser General Public License for more details.                    *
 *                                                                          *
 *   You should have received a copy of the GNU Lesser General Public       *
 *   License along with GEDLIB. If not, see <http://www.gnu.org/licenses/>. *
 *                                                                          *
 ***************************************************************************/

#include "catch.hpp"

#define GXL_GEDLIB_SHARED
#include "../../../src/env/ged_env.hpp"
#include<string>

TEST_CASE("testing on MUTA graphs") {
	ged::GEDEnv<ged::GXLNodeID, ged::GXLLabel, ged::GXLLabel> env;
	env.set_edit_costs(ged::Options::EditCosts::CHEM_1);
	std::vector<ged::GEDGraph::GraphID> graph_ids(env.load_gxl_graphs("../../../data/datasets/Mutagenicity/data/", "../collections/MUTA_10.xml"));
<<<<<<< HEAD
	//ged::GEDGraph::GraphID g {graph_ids[0]};
	//ged::GEDGraph::GraphID h {graph_ids[4]};
=======
	ged::GEDGraph::GraphID g {graph_ids[1]};
	ged::GEDGraph::GraphID h {graph_ids[2]};
>>>>>>> e32ba47f
	//env.init();
	env.init(ged::Options::InitType::EAGER_WITH_SHUFFLED_COPIES);
	double lower_bound{0.0};
	double exact{0.0};
	double upper_bound;
	double runtime;
	//std::size_t num_runs{1};
	std::size_t num_runs{graph_ids.size() * graph_ids.size()};
	ged::ProgressBar progress(num_runs);
        std::vector<std::string> exp_numsols{"20","10"};
 	std::vector<std::string> exp_numloops{"0","1"};


	SECTION("RANDPOST") {

<<<<<<< HEAD

		for (std::size_t i=0;i<exp_numsols.size();i++){
			std::cout << "\n=== running REFINE RANDPOST (T1, I"<< exp_numsols[i]<<", L"<<exp_numloops[i] <<", R0, P0) ===\n";
			std::cout << "\r" << progress << std::flush;
			env.set_method(ged::Options::GEDMethod::REFINE, "--threads 1 --initial-solutions "+ exp_numsols[i] +" --num-randpost-loops " + exp_numloops[i]);
			upper_bound = 0;
			runtime = 0;
			progress.reset();
			for (ged::GEDGraph::GraphID g : graph_ids) {
				for (ged::GEDGraph::GraphID h : graph_ids) {
					env.run_method(g, h);
					upper_bound += env.get_upper_bound(g, h);
					runtime += env.get_runtime(g, h);
					progress.increment();
					std::cout << "\r" << progress << std::flush;
				}
=======
		std::cout << "\n=== running Star ===\n";
		env.set_method(ged::Options::GEDMethod::STAR, "--threads 5");
		upper_bound = 0;
		lower_bound = 0;
		runtime = 0;
		progress.reset();
		for (ged::GEDGraph::GraphID g : graph_ids) {
			for (ged::GEDGraph::GraphID h : graph_ids) {
				env.run_method(g, h);
				upper_bound += env.get_upper_bound(g, h);
				lower_bound += env.get_lower_bound(g, h);
				runtime += env.get_runtime(g, h);
				progress.increment();
				std::cout << "\r" << progress << std::flush;
			}
		}
		std::cout << "\nupper bound = " << upper_bound / static_cast<double>(num_runs) << ", lower bound = " << lower_bound / static_cast<double>(num_runs) << ", runtime = " << runtime / static_cast<double>(num_runs) << "\n";

		std::cout << "\n=== running BranchUniform ===\n";
		env.set_method(ged::Options::GEDMethod::BRANCH_UNIFORM, "--threads 5");
		upper_bound = 0;
		lower_bound = 0;
		runtime = 0;
		progress.reset();
		for (ged::GEDGraph::GraphID g : graph_ids) {
			for (ged::GEDGraph::GraphID h : graph_ids) {
				env.run_method(g, h);
				upper_bound += env.get_upper_bound(g, h);
				lower_bound += env.get_lower_bound(g, h);
				runtime += env.get_runtime(g, h);
				progress.increment();
				std::cout << "\r" << progress << std::flush;
			}
		}
		std::cout << "\nupper bound = " << upper_bound / static_cast<double>(num_runs) << ", lower bound = " << lower_bound / static_cast<double>(num_runs) << ", runtime = " << runtime / static_cast<double>(num_runs) << "\n";

		std::cout << "\n=== running BranchFast ===\n";
		env.set_method(ged::Options::GEDMethod::BRANCH_FAST, "--threads 5");
		upper_bound = 0;
		lower_bound = 0;
		runtime = 0;
		progress.reset();
		for (ged::GEDGraph::GraphID g : graph_ids) {
			for (ged::GEDGraph::GraphID h : graph_ids) {
				env.run_method(g, h);
				upper_bound += env.get_upper_bound(g, h);
				lower_bound += env.get_lower_bound(g, h);
				runtime += env.get_runtime(g, h);
				progress.increment();
				std::cout << "\r" << progress << std::flush;
			}
		}
		std::cout << "\nupper bound = " << upper_bound / static_cast<double>(num_runs) << ", lower bound = " << lower_bound / static_cast<double>(num_runs) << ", runtime = " << runtime / static_cast<double>(num_runs) << "\n";

		std::cout << "\n=== running Branch ===\n";
		env.set_method(ged::Options::GEDMethod::BRANCH, "--threads 5");
		upper_bound = 0;
		lower_bound = 0;
		runtime = 0;
		progress.reset();
		for (ged::GEDGraph::GraphID g : graph_ids) {
			for (ged::GEDGraph::GraphID h : graph_ids) {
				env.run_method(g, h);
				upper_bound += env.get_upper_bound(g, h);
				lower_bound += env.get_lower_bound(g, h);
				runtime += env.get_runtime(g, h);
				progress.increment();
				std::cout << "\r" << progress << std::flush;
			}
		}
		std::cout << "\nupper bound = " << upper_bound / static_cast<double>(num_runs) << ", lower bound = " << lower_bound / static_cast<double>(num_runs) << ", runtime = " << runtime / static_cast<double>(num_runs) << "\n";

		std::cout << "\n=== running BranchTight ===\n";
		env.set_method(ged::Options::GEDMethod::BRANCH_TIGHT, "--threads 5");
		upper_bound = 0;
		lower_bound = 0;
		runtime = 0;
		progress.reset();
		for (ged::GEDGraph::GraphID g : graph_ids) {
			for (ged::GEDGraph::GraphID h : graph_ids) {
				env.run_method(g, h);
				upper_bound += env.get_upper_bound(g, h);
				lower_bound += env.get_lower_bound(g, h);
				runtime += env.get_runtime(g, h);
				progress.increment();
				std::cout << "\r" << progress << std::flush;
			}
		}
		std::cout << "\nupper bound = " << upper_bound / static_cast<double>(num_runs) << ", lower bound = " << lower_bound / static_cast<double>(num_runs) << ", runtime = " << runtime / static_cast<double>(num_runs) << "\n";

		std::cout << "\n=== running SimulatedAnnealing ===\n";
		env.set_method(ged::Options::GEDMethod::SIMULATED_ANNEALING, "--threads 5 --lower-bound-method BRANCH_FAST");
		upper_bound = 0;
		runtime = 0;
		progress.reset();
		for (ged::GEDGraph::GraphID g : graph_ids) {
			for (ged::GEDGraph::GraphID h : graph_ids) {
				env.run_method(g, h);
				upper_bound += env.get_upper_bound(g, h);
				runtime += env.get_runtime(g, h);
				progress.increment();
				std::cout << "\r" << progress << std::flush;
			}
		}
		std::cout << "\nupper bound = " << upper_bound / static_cast<double>(num_runs) << ", runtime = " << runtime / static_cast<double>(num_runs) << "\n";

		std::cout << "\n=== running Partition ===\n";
		env.set_method(ged::Options::GEDMethod::PARTITION);
		lower_bound = 0;
		runtime = 0;
		progress.reset();
		for (ged::GEDGraph::GraphID g : graph_ids) {
			for (ged::GEDGraph::GraphID h : graph_ids) {
				env.run_method(g, h);
				lower_bound += env.get_lower_bound(g, h);
				runtime += env.get_runtime(g, h);
				progress.increment();
				std::cout << "\r" << progress << std::flush;
			}
		}
		std::cout << "\nlower bound = " << lower_bound / static_cast<double>(num_runs) << ", runtime = " << runtime / static_cast<double>(num_runs) << "\n";

		std::cout << "\n=== running Hybrid ===\n";
		env.set_method(ged::Options::GEDMethod::HYBRID, "--threads 5");
		lower_bound = 0;
		runtime = 0;
		progress.reset();
		for (ged::GEDGraph::GraphID g : graph_ids) {
			for (ged::GEDGraph::GraphID h : graph_ids) {
				env.run_method(g, h);
				lower_bound += env.get_lower_bound(g, h);
				runtime += env.get_runtime(g, h);
				progress.increment();
				std::cout << "\r" << progress << std::flush;
			}
		}
		std::cout << "\nlower bound = " << lower_bound / static_cast<double>(num_runs) << ", runtime = " << runtime / static_cast<double>(num_runs) << "\n";

		std::cout << "\n=== running IPFP (QAPE) ===\n";
		env.set_method(ged::Options::GEDMethod::IPFP, "--threads 5 --initial-solutions 4");
		upper_bound = 0;
		runtime = 0;
		progress.reset();
		for (ged::GEDGraph::GraphID g : graph_ids) {
			for (ged::GEDGraph::GraphID h : graph_ids) {
				env.run_method(g, h);
				upper_bound += env.get_upper_bound(g, h);
				runtime += env.get_runtime(g, h);
				progress.increment();
				std::cout << "\r" << progress << std::flush;
			}
		}
		std::cout << "\nupper bound = " << upper_bound / static_cast<double>(num_runs) << ", runtime = " << runtime / static_cast<double>(num_runs) << "\n";


		std::cout << "\n=== running REFINE ===\n";
		env.set_method(ged::Options::GEDMethod::REFINE, "--threads 5 --initial-solutions 4");
		upper_bound = 0;
		runtime = 0;
		progress.reset();
		for (ged::GEDGraph::GraphID g : graph_ids) {
			for (ged::GEDGraph::GraphID h : graph_ids) {
				env.run_method(g, h);
				upper_bound += env.get_upper_bound(g, h);
				runtime += env.get_runtime(g, h);
				progress.increment();
				std::cout << "\r" << progress << std::flush;
			}
		}
		std::cout << "\nupper bound = " << upper_bound / static_cast<double>(num_runs) << ", runtime = " << runtime / static_cast<double>(num_runs) << "\n";

		std::cout << "\n=== running BP-BEAM ===\n";
		env.set_method(ged::Options::GEDMethod::BP_BEAM, "--threads 5 --initial-solutions 4");
		upper_bound = 0;
		runtime = 0;
		progress.reset();
		for (ged::GEDGraph::GraphID g : graph_ids) {
			for (ged::GEDGraph::GraphID h : graph_ids) {
				env.run_method(g, h);
				upper_bound += env.get_upper_bound(g, h);
				runtime += env.get_runtime(g, h);
				progress.increment();
				std::cout << "\r" << progress << std::flush;
			}
		}
		std::cout << "\nupper bound = " << upper_bound / static_cast<double>(num_runs) << ", runtime = " << runtime / static_cast<double>(num_runs) << "\n";

		std::cout << "\n=== running IBP-BEAM ===\n";
		env.set_method(ged::Options::GEDMethod::BP_BEAM, "--threads 5 --initial-solutions 4 --num-orderings 4");
		upper_bound = 0;
		runtime = 0;
		progress.reset();
		for (ged::GEDGraph::GraphID g : graph_ids) {
			for (ged::GEDGraph::GraphID h : graph_ids) {
				env.run_method(g, h);
				upper_bound += env.get_upper_bound(g, h);
				runtime += env.get_runtime(g, h);
				progress.increment();
				std::cout << "\r" << progress << std::flush;
			}
		}
		std::cout << "\nupper bound = " << upper_bound / static_cast<double>(num_runs) << ", runtime = " << runtime / static_cast<double>(num_runs) << "\n";

		/*

		std::cout << "\n=== running REFINE RANDPOST (T5, I5, L0, R0, P0) ===\n";
		std::cout << "\r" << progress << std::flush;
		env.set_method(ged::Options::GEDMethod::REFINE, "--threads 5 --lower-bound-method BRANCH_FAST --initial-solutions 5 --num-randpost-loops 0");
		upper_bound = 0;
		runtime = 0;
		progress.reset();
		for (ged::GEDGraph::GraphID g : graph_ids) {
			for (ged::GEDGraph::GraphID h : graph_ids) {
				env.run_method(g, h);
				upper_bound += env.get_upper_bound(g, h);
				runtime += env.get_runtime(g, h);
				progress.increment();
				std::cout << "\r" << progress << std::flush;
			}
		}
		std::cout << "\nupper bound = " << upper_bound / static_cast<double>(num_runs) << ", runtime = " << runtime / static_cast<double>(num_runs) << "\n";

		std::cout << "\n=== running REFINE RANDPOST (T5, I5, L5, R5, P0) ===\n";
		std::cout << "\r" << progress << std::flush;
		env.set_method(ged::Options::GEDMethod::REFINE, "--threads 5 --lower-bound-method BRANCH_FAST  --initial-solutions 5 --num-randpost-loops 5 --max-randpost-retrials 5");
		upper_bound = 0;
		runtime = 0;
		progress.reset();
		for (ged::GEDGraph::GraphID g : graph_ids) {
			for (ged::GEDGraph::GraphID h : graph_ids) {
				env.run_method(g, h);
				upper_bound += env.get_upper_bound(g, h);
				runtime += env.get_runtime(g, h);
				progress.increment();
				std::cout << "\r" << progress << std::flush;
			}
		}
		std::cout << "\nupper bound = " << upper_bound / static_cast<double>(num_runs) << ", runtime = " << runtime / static_cast<double>(num_runs) << "\n";

		std::cout << "\n=== running REFINE RANDPOST (T5, I5, L5, R5, P1) ===\n";
		std::cout << "\r" << progress << std::flush;
		env.set_method(ged::Options::GEDMethod::REFINE, "--threads 5 --lower-bound-method BRANCH_FAST --initial-solutions 5 --num-randpost-loops 5 --max-randpost-retrials 5 --randpost-penalty 1");
		upper_bound = 0;
		runtime = 0;
		progress.reset();
		for (ged::GEDGraph::GraphID g : graph_ids) {
			for (ged::GEDGraph::GraphID h : graph_ids) {
				env.run_method(g, h);
				upper_bound += env.get_upper_bound(g, h);
				runtime += env.get_runtime(g, h);
				progress.increment();
				std::cout << "\r" << progress << std::flush;
			}
		}
		std::cout << "\nupper bound = " << upper_bound / static_cast<double>(num_runs) << ", runtime = " << runtime / static_cast<double>(num_runs) << "\n";
		std::cout << "\n=== running IPFP RANDPOST (T4, I5, L0, R0, P0) ===\n";
		std::cout << "\r" << progress << std::flush;
		env.set_method(ged::Options::GEDMethod::IPFP, "--threads 4 --lower-bound-method BRANCH_FAST --initial-solutions 5 --num-randpost-loops 0");
		upper_bound = 0;
		runtime = 0;
		progress.reset();
		for (ged::GEDGraph::GraphID g : graph_ids) {
			for (ged::GEDGraph::GraphID h : graph_ids) {
				env.run_method(g, h);
				upper_bound += env.get_upper_bound(g, h);
				runtime += env.get_runtime(g, h);
				progress.increment();
				std::cout << "\r" << progress << std::flush;
			}
		}
		std::cout << "\nupper bound = " << upper_bound / static_cast<double>(num_runs) << ", runtime = " << runtime / static_cast<double>(num_runs) << "\n";

		std::cout << "\n=== running IPFP RANDPOST (T4, I5, L5, R5, P0) ===\n";
		std::cout << "\r" << progress << std::flush;
		env.set_method(ged::Options::GEDMethod::IPFP, "--threads 4 --lower-bound-method BRANCH_FAST --initial-solutions 5 --num-randpost-loops 5 --max-randpost-retrials 5");
		upper_bound = 0;
		runtime = 0;
		progress.reset();
		for (ged::GEDGraph::GraphID g : graph_ids) {
			for (ged::GEDGraph::GraphID h : graph_ids) {
				env.run_method(g, h);
				upper_bound += env.get_upper_bound(g, h);
				runtime += env.get_runtime(g, h);
				progress.increment();
				std::cout << "\r" << progress << std::flush;
>>>>>>> e32ba47f
			}

			std::cout << "\nupper bound = " << upper_bound / static_cast<double>(num_runs) << ", runtime = " << runtime / static_cast<double>(num_runs) << "\n";
		}
		/*
   		for (std::size_t i=0;i<exp_numsols.size();i++){
			std::cout << "\n=== running REFINE RANDPOST (T8, I"<< exp_numsols[i]<<", L"<<exp_numloops[i] <<", R0, P0,SW3) ===\n";
			std::cout << "\r" << progress << std::flush;
			env.set_method(ged::Options::GEDMethod::REFINE, "--threads 8 --initial-solutions "+ exp_numsols[i] +" --num-randpost-loops " + exp_numloops[i] + " --max-swap-size 3");
			upper_bound = 0;
			runtime = 0;
			progress.reset();
			for (ged::GEDGraph::GraphID g : graph_ids) {
				for (ged::GEDGraph::GraphID h : graph_ids) {
					env.run_method(g, h);
					upper_bound += env.get_upper_bound(g, h);
					runtime += env.get_runtime(g, h);
					progress.increment();
					std::cout << "\r" << progress << std::flush;
				}
			}

			std::cout << "\nupper bound = " << upper_bound / static_cast<double>(num_runs) << ", runtime = " << runtime / static_cast<double>(num_runs) << "\n";
		}
		*/

		for (std::size_t i=0;i<exp_numsols.size();i++){
			std::cout << "\n=== running IPFP RANDPOST (T1, I"<< exp_numsols[i]<<", L"<<exp_numloops[i] <<", R0, P0) ===\n";
			std::cout << "\r" << progress << std::flush;
			env.set_method(ged::Options::GEDMethod::IPFP, " --threads 1 --initial-solutions "+ exp_numsols[i] +" --num-randpost-loops " + exp_numloops[i]);
			upper_bound = 0;
			runtime = 0;
			progress.reset();
			for (ged::GEDGraph::GraphID g : graph_ids) {
				for (ged::GEDGraph::GraphID h : graph_ids) {
					env.run_method(g, h);
					upper_bound += env.get_upper_bound(g, h);
					runtime += env.get_runtime(g, h);
					progress.increment();
					std::cout << "\r" << progress << std::flush;
				}
			}

			std::cout << "\nupper bound = " << upper_bound / static_cast<double>(num_runs) << ", runtime = " << runtime / static_cast<double>(num_runs) << "\n";
		}


		 */
	}

	/*
	SECTION("Branch, BranchFast, BranchTight, Node") {
		std::cout << "\n=== running Branch ===\n";
		env.set_method(ged::Options::GEDMethod::BRANCH, "--lsape-model FLWC --threads 5");
		env.run_method(g, h);
		std::cout << "\noptions = \"--lsape-model FLWC --threads 5\"\n";
		lower_bound = env.get_lower_bound(g, h);
		std::cout << "lower_bound = " << env.get_lower_bound(g, h) << ", upper bound = " << env.get_upper_bound(g, h) << ", runtime = " << env.get_runtime(g, h) << "\n";
		CHECK(env.get_lower_bound(g, h) == Approx(lower_bound));
		env.set_method(ged::Options::GEDMethod::BRANCH, "--lsape-model FLWC --centrality-method PAGERANK --threads 5");
		env.run_method(g, h);
		std::cout << "\noptions = \"--lsape-model FLWC --centrality-method PAGERANK --threads 5\"\n";
		std::cout << "lower_bound = " << env.get_lower_bound(g, h) << "upper bound = " << env.get_upper_bound(g, h) << ", runtime = " << env.get_runtime(g, h) << "\n";
		CHECK(exact <= env.get_upper_bound(g, h));
		env.set_method(ged::Options::GEDMethod::BRANCH, "--lsape-model FLWC --centrality-method EIGENVECTOR --threads 5");
		env.run_method(g, h);
		std::cout << "\noptions = \"--lsape-model FLWC --centrality-method EIGENVECTOR --threads 5\"\n";
		std::cout << "lower_bound = " << env.get_lower_bound(g, h) << ", upper bound = " << env.get_upper_bound(g, h) << ", runtime = " << env.get_runtime(g, h) << "\n";
		CHECK(env.get_lower_bound(g, h) == Approx(lower_bound));
		CHECK(exact <= env.get_upper_bound(g, h));
		env.set_method(ged::Options::GEDMethod::BRANCH, "--lsape-model ECBP --threads 5");
		env.run_method(g, h);
		std::cout << "\noptions = \"--lsape-model ECBP --threads 5\"\n";
		std::cout << "lower_bound = " << env.get_lower_bound(g, h) << ", upper bound = " << env.get_upper_bound(g, h) << ", runtime = " << env.get_runtime(g, h) << "\n";
		lower_bound = env.get_lower_bound(g, h);
		CHECK(env.get_lower_bound(g, h) <= env.get_upper_bound(g, h));
		CHECK(exact <= env.get_upper_bound(g, h));
		env.set_method(ged::Options::GEDMethod::BRANCH, "--lsape-model EBP --threads 5");
		env.run_method(g, h);
		std::cout << "\noptions = \"--lsape-model EBP --threads 5\"\n";
		std::cout << "lower_bound = " << env.get_lower_bound(g, h) << ", upper bound = " << env.get_upper_bound(g, h) << ", runtime = " << env.get_runtime(g, h) << "\n";
		CHECK(env.get_lower_bound(g, h) == Approx(lower_bound));
		CHECK(exact <= env.get_upper_bound(g, h));
		env.set_method(ged::Options::GEDMethod::BRANCH, "--lsape-model FBP --threads 5");
		env.run_method(g, h);
		std::cout << "\noptions = \"--lsape-model FBP --threads 5\"\n";
		std::cout << "lower_bound = " << env.get_lower_bound(g, h) << ", upper bound = " << env.get_upper_bound(g, h) << ", runtime = " << env.get_runtime(g, h) << "\n";
		CHECK(env.get_lower_bound(g, h) == Approx(lower_bound));
		CHECK(exact <= env.get_upper_bound(g, h));
		env.set_method(ged::Options::GEDMethod::BRANCH, "--lsape-model SFBP --threads 5 --max-num-solutions 10");
		env.run_method(g, h);
		std::cout << "\noptions = \"--lsape-model SFBP --threads 5 --max-num-solutions 10\"\n";
		std::cout << "lower_bound = " << env.get_lower_bound(g, h) << ", upper bound = " << env.get_upper_bound(g, h) << ", runtime = " << env.get_runtime(g, h) << "\n";
		CHECK(env.get_lower_bound(g, h) == Approx(lower_bound));
		CHECK(exact <= env.get_upper_bound(g, h));
		env.set_method(ged::Options::GEDMethod::BRANCH, "--lsape-model FBP0 --threads 5");
		env.run_method(g, h);
		std::cout << "\noptions = \"--lsape-model FBP0 --threads 5\"\n";
		std::cout << "lower_bound = " << env.get_lower_bound(g, h) << ", upper bound = " << env.get_upper_bound(g, h) << ", runtime = " << env.get_runtime(g, h) << "\n";
		CHECK(env.get_lower_bound(g, h) == Approx(lower_bound));
		CHECK(exact <= env.get_upper_bound(g, h));

		std::cout << "\n=== running BranchFast ===\n";
		double lower_bound_branch_fast;
		env.set_method(ged::Options::GEDMethod::BRANCH_FAST, "--lsape-model FLWC --threads 1");
		env.run_method(g, h);
		std::cout << "\noptions = \"--lsape-model FLWC --threads 1\"\n";
		std::cout << "lower_bound = " << env.get_lower_bound(g, h) << ", upper bound = " << env.get_upper_bound(g, h) << ", runtime = " << env.get_runtime(g, h) << "\n";
		lower_bound_branch_fast = env.get_lower_bound(g, h);
		CHECK(env.get_lower_bound(g, h) <= Approx(lower_bound));
		CHECK(exact <= env.get_upper_bound(g, h));
		env.set_method(ged::Options::GEDMethod::BRANCH_FAST, "--lsape-model EBP --threads 5");
		env.run_method(g, h);
		std::cout << "\noptions = \"--lsape-model EBP --threads 5\"\n";
		std::cout << "lower_bound = " << env.get_lower_bound(g, h) << ", upper bound = " << env.get_upper_bound(g, h) << ", runtime = " << env.get_runtime(g, h) << "\n";
		CHECK(env.get_lower_bound(g, h) == Approx(lower_bound_branch_fast));
		CHECK(env.get_lower_bound(g, h) <= Approx(lower_bound));
		CHECK(exact <= env.get_upper_bound(g, h));
		env.set_method(ged::Options::GEDMethod::BRANCH_FAST, "--lsape-model FLWC --threads 5");
		env.run_method(g, h);
		std::cout << "\noptions = \"--lsape-model FLWC --threads 5\"\n";
		std::cout << "lower_bound = " << env.get_lower_bound(g, h) << ", upper bound = " << env.get_upper_bound(g, h) << ", runtime = " << env.get_runtime(g, h) << "\n";
		CHECK(env.get_lower_bound(g, h) == Approx(lower_bound_branch_fast));
		CHECK(env.get_lower_bound(g, h) <= Approx(lower_bound));
		CHECK(exact <= env.get_upper_bound(g, h));
		env.set_method(ged::Options::GEDMethod::BRANCH_FAST, "--lsape-model FBP --threads 5");
		env.run_method(g, h);
		std::cout << "\noptions = \"--lsape-model FBP --threads 5\"\n";
		std::cout << "lower_bound = " << env.get_lower_bound(g, h) << ", upper bound = " << env.get_upper_bound(g, h) << ", runtime = " << env.get_runtime(g, h) << "\n";
		CHECK(env.get_lower_bound(g, h) == Approx(lower_bound_branch_fast));
		CHECK(env.get_lower_bound(g, h) <= Approx(lower_bound));
		CHECK(exact <= env.get_upper_bound(g, h));
		env.set_method(ged::Options::GEDMethod::BRANCH_FAST, "--lsape-model SFBP --threads 5");
		env.run_method(g, h);
		std::cout << "\noptions = \"--lsape-model SFBP --threads 5\"\n";
		std::cout << "lower_bound = " << env.get_lower_bound(g, h) << ", upper bound = " << env.get_upper_bound(g, h) << ", runtime = " << env.get_runtime(g, h) << "\n";
		CHECK(env.get_lower_bound(g, h) == Approx(lower_bound_branch_fast));
		CHECK(env.get_lower_bound(g, h) <= Approx(lower_bound));
		CHECK(exact <= env.get_upper_bound(g, h));
		env.set_method(ged::Options::GEDMethod::BRANCH_FAST, "--lsape-model FBP0 --threads 5");
		env.run_method(g, h);
		std::cout << "\noptions = \"--lsape-model FBP0 --threads 5\"\n";
		std::cout << "lower_bound = " << env.get_lower_bound(g, h) << ", upper bound = " << env.get_upper_bound(g, h) << ", runtime = " << env.get_runtime(g, h) << "\n";
		CHECK(env.get_lower_bound(g, h) == Approx(lower_bound_branch_fast));
		CHECK(env.get_lower_bound(g, h) <= Approx(lower_bound));
		CHECK(exact <= env.get_upper_bound(g, h));

		std::cout << "\n=== running BranchTight ===\n";
		env.set_method(ged::Options::GEDMethod::BRANCH_TIGHT, "--upper-bound BEST --iterations 20 --threads 5");
		env.run_method(g, h);
		std::cout << "\noptions = \"--upper-bound BEST --iterations 20 --threads 5\"\n";
		std::cout << "lower_bound = " << env.get_lower_bound(g, h) << ", upper bound = " << env.get_upper_bound(g, h) << ", runtime = " << env.get_runtime(g, h) << "\n";
		CHECK(env.get_lower_bound(g, h) >= Approx(lower_bound));
		CHECK(env.get_lower_bound(g, h) <= env.get_upper_bound(g, h));

		std::cout << "\n=== running NODE ===\n";
		env.set_method(ged::Options::GEDMethod::NODE);
		env.run_method(g, h);
		std::cout << "\noptions = \"\"\n";
		std::cout << "lower_bound = " << env.get_lower_bound(g, h) << ", upper bound = " << env.get_upper_bound(g, h) << ", runtime = " << env.get_runtime(g, h) << "\n";
		CHECK(env.get_lower_bound(g, h) <= Approx(lower_bound));
		CHECK(env.get_lower_bound(g, h) <= env.get_upper_bound(g, h));

		std::cout << "\n=== running BIPARTITE ===\n";
		env.set_method(ged::Options::GEDMethod::BIPARTITE);
		env.run_method(g, h);
		std::cout << "\noptions = \"\"\n";
		std::cout << "upper bound = " << env.get_upper_bound(g, h) << ", runtime = " << env.get_runtime(g, h) << "\n";
	}

	SECTION("HED") {
		std::cout << "\n===running HED ===\n";
		env.set_method(ged::Options::GEDMethod::HED, "--threads 1");
		env.run_method(g, h);
		std::cout << "\noptions = \"--threads 1\"\n";
		std::cout << "lower bound = " << env.get_lower_bound(g, h) << ", runtime = " << env.get_runtime(g, h) << "\n";
		env.set_method(ged::Options::GEDMethod::HED, "--threads 4");
		env.run_method(g, h);
		std::cout << "\noptions = \"--threads 4\"\n";
		std::cout << "lower bound = " << env.get_lower_bound(g, h) << ", runtime = " << env.get_runtime(g, h) << "\n";
	}

#ifdef GUROBI
	SECTION("BLPNoEdgeLabels") {
		std::cout << "\n===running BLPNoEdgeLabels ===\n";
		env.set_method(ged::Options::GEDMethod::BLP_NO_EDGE_LABELS, "--threads 4 --tune TRUE --relax TRUE");
		env.run_method(g, h);
		std::cout << "\noptions = \"--threads 4 --tune TRUE --relax TRUE\"\n";
		std::cout << "lower bound = " << env.get_lower_bound(g, h) << ", upper bound = " << env.get_upper_bound(g, h) << ", runtime = " << env.get_runtime(g, h) << "\n";

		env.set_method(ged::Options::GEDMethod::BLP_NO_EDGE_LABELS, "--threads 4 --tune TRUE --time-limit 10 --tune-time-limit 1");
		env.run_method(g, h);
		std::cout << "\noptions = \"--threads 4 --tune TRUE --time-limit 10 --tune-time-limit 1\"\n";
		std::cout << "lower bound = " << env.get_lower_bound(g, h) << ", upper bound = " << env.get_upper_bound(g, h) << ", runtime = " << env.get_runtime(g, h) << "\n";
	}
	SECTION("F2") {
		std::cout << "\n===running F2 ===\n";
		env.set_method(ged::Options::GEDMethod::F2, "--threads 4 --tune TRUE --relax TRUE");
		env.run_method(g, h);
		std::cout << "\noptions = \"--threads 4 --tune TRUE --relax TRUE\"\n";
		std::cout << "lower bound = " << env.get_lower_bound(g, h) << ", upper bound = " << env.get_upper_bound(g, h) << ", runtime = " << env.get_runtime(g, h) << "\n";

		env.set_method(ged::Options::GEDMethod::F2, "--threads 4 --tune TRUE --time-limit 10 --tune-time-limit 1");
		env.run_method(g, h);
		std::cout << "\noptions = \"--threads 4 --tune TRUE --time-limit 10 --tune-time-limit 1\"\n";
		std::cout << "upper bound = " << env.get_upper_bound(g, h) << ", runtime = " << env.get_runtime(g, h) << "\n";
	}
	SECTION("F1") {
		std::cout << "\n===running F1 ===\n";
		env.set_method(ged::Options::GEDMethod::F1, "--threads 4 --tune TRUE --relax TRUE");
		env.run_method(g, h);
		std::cout << "\noptions = \"--threads 4 --tune TRUE --relax TRUE\"\n";
		std::cout << "lower bound = " << env.get_lower_bound(g, h) << ", upper bound = " << env.get_upper_bound(g, h) << ", runtime = " << env.get_runtime(g, h) << "\n";

		env.set_method(ged::Options::GEDMethod::F1, "--threads 4 --tune TRUE --time-limit 10 --tune-time-limit 1");
		env.run_method(g, h);
		std::cout << "\noptions = \"--threads 4 --tune TRUE --time-limit 10 --tune-time-limit 1\"\n";
		std::cout << "upper bound = " << env.get_upper_bound(g, h) << ", runtime = " << env.get_runtime(g, h) << "\n";
	}
	SECTION("CompactMIP") {
		std::cout << "\n===running CompactMIP ===\n";
		env.set_method(ged::Options::GEDMethod::COMPACT_MIP, "--threads 4 --tune TRUE --relax TRUE");
		env.run_method(g, h);
		std::cout << "\noptions = \"--threads 4 --tune TRUE --relax TRUE\"\n";
		std::cout << "lower bound = " << env.get_lower_bound(g, h) << ", upper bound = " << env.get_upper_bound(g, h) << ", runtime = " << env.get_runtime(g, h) << "\n";

		env.set_method(ged::Options::GEDMethod::COMPACT_MIP, "--threads 4 --tune TRUE --time-limit 10 --tune-time-limit 1");
		env.run_method(g, h);
		std::cout << "\noptions = \"--threads 4 --tune TRUE --time-limit 10 --tune-time-limit 1\"\n";
		std::cout << "upper bound = " << env.get_upper_bound(g, h) << ", runtime = " << env.get_runtime(g, h) << "\n";
	}
#endif

	SECTION("Refine") {
		std::cout << "\n===running Refine ===\n";
		env.set_method(ged::Options::GEDMethod::REFINE, "--threads 4 --initial-solutions 8 --runs-from-initial-solutions 4");
		env.run_method(g, h);
		std::cout << "\noptions = \"--threads 4 --initial-solutions 8 --runs-from-initial-solutions 4\"\n";
		std::cout << "upper bound = " << env.get_upper_bound(g, h) << ", runtime = " << env.get_runtime(g, h) << "\n";

		env.set_method(ged::Options::GEDMethod::REFINE, "--threads 1 --initial-solutions 4 --initialization-method BRANCH_FAST");
		env.run_method(g, h);
		std::cout << "\noptions = \"--threads 1 --initial-solutions 4 --initialization-method BRANCH_FAST\"\n";
		std::cout << "upper bound = " << env.get_upper_bound(g, h) << ", runtime = " << env.get_runtime(g, h) << "\n";

		env.set_method(ged::Options::GEDMethod::REFINE, "--threads 1 --initialization-method BRANCH --initial-solutions 10 --lower-bound-method BRANCH_TIGHT");
		env.run_method(g, h);
		std::cout << "\noptions = \"--threads 1 --initialization-method BRANCH --initial-solutions 10 --lower-bound-method BRANCH_TIGHT\"\n";
		std::cout << "upper bound = " << env.get_upper_bound(g, h) << ", runtime = " << env.get_runtime(g, h) << "\n";
	}

	SECTION("Simulated Annealing") {
		std::cout << "\n===running Simulated Annealing ===\n";
		env.set_method(ged::Options::GEDMethod::SIMULATED_ANNEALING, "--lsape-method BIPARTITE");
		env.run_method(g, h);
		std::cout << "\noptions = \"--lsape-method BIPARTITE\"\n";
		std::cout << "upper bound = " << env.get_upper_bound(g, h) << ", runtime = " << env.get_runtime(g, h) << "\n";

		env.set_method(ged::Options::GEDMethod::SIMULATED_ANNEALING, "--lsape-method NODE");
		env.run_method(g, h);
		std::cout << "\noptions = \"--lsape-method NODE\"\n";
		std::cout << "upper bound = " << env.get_upper_bound(g, h) << ", runtime = " << env.get_runtime(g, h) << "\n";
	}


	SECTION("AnchorAwareGED") {
		std::cout << "\n===running AnchorAwareGED ===\n";
		env.set_method(ged::Options::GEDMethod::ANCHOR_AWARE_GED, "--threads 5 --time-limit 1.0");
		env.run_method(g, h);
		std::cout << "\noptions = \"--threads 5 --time-limit 1.0\"\n";
		std::cout << "upper bound = " << env.get_upper_bound(g, h) << ", runtime = " << env.get_runtime(g, h) << "\n";
		CHECK(lower_bound <= env.get_upper_bound(g, h));
	}

	SECTION("Subgraph") {
		std::cout << "\n=== Subgraph ===\n";
		env.set_method(ged::Options::GEDMethod::SUBGRAPH, "--threads 5 --subproblem-solver-options '--time-limit 0.0001'");
		env.run_method(g, h);
		std::cout << "\noptions = \"--threads 5 --subproblem-solver-options '--time-limit 0.0001'\"\n";
		std::cout << "upper bound = " << env.get_upper_bound(g, h) << ", runtime = " << env.get_runtime(g, h) << "\n";
		CHECK(lower_bound <= env.get_upper_bound(g, h));
#ifdef GUROBI
		env.set_method(ged::Options::GEDMethod::SUBGRAPH, "--threads 5 --subproblem-solver F2 --subproblem-solver-options '--time-limit 0.01 --relax TRUE'");
		env.run_method(g, h);
		std::cout << "\noptions = \"--threads 5 --subproblem-solver F2 --subproblem-solver-options '--time-limit 0.01 --relax TRUE'\"\n";
		std::cout << "upper bound = " << env.get_upper_bound(g, h) << ", runtime = " << env.get_runtime(g, h) << "\n";
		CHECK(lower_bound <= env.get_upper_bound(g, h));
#endif

	}

	SECTION("Walks") {
		std::cout << "\n===running Walks ===\n";
		env.set_method(ged::Options::GEDMethod::WALKS, "--lsape-model FLWC --depth-range 4,4");
		env.run_method(g, h);
		std::cout << "\noptions = \"--lsape-model FLWC --depth-range 4,4\"\n";
		std::cout << "upper bound = " << env.get_upper_bound(g, h) << ", runtime = " << env.get_runtime(g, h) << "\n";
		CHECK(lower_bound <= env.get_upper_bound(g, h));
		env.set_method(ged::Options::GEDMethod::WALKS, "--lsape-model FLWC --depth-range 3,3");
		env.run_method(g, h);
		std::cout << "\noptions = \"--lsape-model FLWC --depth-range 3,3\"\n";
		std::cout << "upper bound = " << env.get_upper_bound(g, h) << ", runtime = " << env.get_runtime(g, h) << "\n";
		CHECK(lower_bound <= env.get_upper_bound(g, h));
		env.set_method(ged::Options::GEDMethod::WALKS, "--lsape-model FLWC --depth-range 2,2");
		env.run_method(g, h);
		std::cout << "\noptions = \"--lsape-model FLWC --depth-range 2,2\"\n";
		std::cout << "upper bound = " << env.get_upper_bound(g, h) << ", runtime = " << env.get_runtime(g, h) << "\n";
		CHECK(lower_bound <= env.get_upper_bound(g, h));
		env.set_method(ged::Options::GEDMethod::WALKS, "--lsape-model FLWC --depth-range 1,1");
		env.run_method(g, h);
		std::cout << "\noptions = \"--lsape-model FLWC --depth-range 1,1\"\n";
		std::cout << "upper bound = " << env.get_upper_bound(g, h) << ", runtime = " << env.get_runtime(g, h) << "\n";
		CHECK(lower_bound <= env.get_upper_bound(g, h));
	}

	SECTION("IPFP") {
		std::cout << "\n===running IPFP ===\n";
		env.set_method(ged::Options::GEDMethod::IPFP, "--quadratic-model B-QAP --threads 5 --initial-solutions 4 --initialization-method BRANCH_FAST --initialization-options '--threads 5'");
		env.run_method(g, h);
		std::cout << "\noptions = \"--quadratic-model B-QAP --threads 5 --initial-solutions 4 --initialization-method BRANCH_FAST --initialization-options '--threads 5'\"\n";
		std::cout << "upper bound = " << env.get_upper_bound(g, h) << ", runtime = " << env.get_runtime(g, h) << "\n";

		env.set_method(ged::Options::GEDMethod::IPFP, "--quadratic-model B-QAP --threads 5 --initialization-method BRANCH --initial-solutions 10 --lower-bound-method BRANCH_TIGHT");
		env.run_method(g, h);
		std::cout << "\noptions = \"--quadratic-model B-QAP --threads 5 --initialization-method BRANCH --initial-solutions 10 --lower-bound-method BRANCH_TIGHT\"\n";
		std::cout << "upper bound = " << env.get_upper_bound(g, h) << ", runtime = " << env.get_runtime(g, h) << "\n";

		env.set_method(ged::Options::GEDMethod::IPFP, "--quadratic-model QAPE --threads 5 --initial-solutions 4");
		env.run_method(g, h);
		std::cout << "\noptions = \"--quadratic-model QAPE --threads 5 --initial-solutions 4\"\n";
		std::cout << "upper bound = " << env.get_upper_bound(g, h) << ", runtime = " << env.get_runtime(g, h) << "\n";

		env.set_method(ged::Options::GEDMethod::IPFP, "--quadratic-model QAPE --threads 5 --initialization-method BRANCH --initial-solutions 4");
		env.run_method(g, h);
		std::cout << "\noptions = \"--quadratic-model QAPE --threads 5 --initialization-method BRANCH --initial-solutions 4\"\n";
		std::cout << "upper bound = " << env.get_upper_bound(g, h) << ", runtime = " << env.get_runtime(g, h) << "\n";

		env.set_method(ged::Options::GEDMethod::IPFP, "--quadratic-model C-QAP --threads 5 --initial-solutions 4");
		env.run_method(g, h);
		std::cout << "\noptions = \"--quadratic-model C-QAP --threads 5 --initial-solutions 4\"\n";
		std::cout << "upper bound = " << env.get_upper_bound(g, h) << ", runtime = " << env.get_runtime(g, h) << "\n";
		CHECK(lower_bound <= env.get_upper_bound(g, h));

		env.set_method(ged::Options::GEDMethod::IPFP, "--quadratic-model C-QAP --threads 5 --initialization-method BRANCH --initial-solutions 4");
		env.run_method(g, h);
		std::cout << "\noptions = \"--quadratic-model C-QAP --threads 5 --initialization-method BRANCH --initial-solutions 4\"\n";
		std::cout << "upper bound = " << env.get_upper_bound(g, h) << ", runtime = " << env.get_runtime(g, h) << "\n";
		CHECK(lower_bound <= env.get_upper_bound(g, h));
	}

	SECTION("Ring") {
		std::cout << "\n===running Ring ===\n";
		env.set_method(ged::Options::GEDMethod::RING, "--threads 5 --led-method LSAPE_OPTIMAL --save ../output/mao_ring_LSAPE_OPTIMAL.ini");
		env.init_method();
		env.run_method(g, h);
		std::cout << "\noptions = \"--threads 5 --led-method LSAPE_OPTIMAL --save ../output/MAO/ring_LSAPE_OPTIMAL.ini\"\n";
		std::cout << "upper bound = " << env.get_upper_bound(g, h) << ", runtime = " << env.get_runtime(g, h) << "\n";
		CHECK(lower_bound <= env.get_upper_bound(g, h));
		env.set_method(ged::Options::GEDMethod::RING, "--threads 5 --led-method LSAPE_GREEDY --save ../output/mao_ring_LSAPE_GREEDY.ini");
		env.init_method();
		env.run_method(g, h);
		std::cout << "\noptions = \"--threads 5 --led-method LSAPE_GREEDY --save ../output/mao_ring_LSAPE_GREEDY.ini\"\n";
		std::cout << "upper bound = " << env.get_upper_bound(g, h) << ", runtime = " << env.get_runtime(g, h) << "\n";
		CHECK(lower_bound <= env.get_upper_bound(g, h));
		env.set_method(ged::Options::GEDMethod::RING, "--threads 5 --led-method GAMMA --save ../output/mao_ring_GAMMA.ini");
		env.init_method();
		env.run_method(g, h);
		std::cout << "\noptions = \"--threads 5 --led-method GAMMA --save ../output/mao_ring_GAMMA.ini\"\n";
		std::cout << "upper bound = " << env.get_upper_bound(g, h) << ", runtime = " << env.get_runtime(g, h) << "\n";
		CHECK(lower_bound <= env.get_upper_bound(g, h));
	}

	SECTION("BipartiteML") {
		std::cout << "\n=== BipartiteML ===\n";
		env.set_method(ged::Options::GEDMethod::BIPARTITE_ML, "--ml-method DNN --save ../output/mao_bipartite_ml_dnn.ini --save-train ../output/mao_bipartite_ml.data --ground-truth-options '--initial-solutions 1'");
		env.init_method();
		env.run_method(g, h);
		std::cout << "\noptions = \"--ml-method DNN --save ../output/mao_bipartite_ml_dnn.ini --save-train ../output/mao_bipartite.train --ground-truth-options '--initial-solutions 1'\"\n";
		std::cout << "upper bound = " << env.get_upper_bound(g, h) << ", runtime = " << env.get_runtime(g, h) << "\n";
		CHECK(lower_bound <= env.get_upper_bound(g, h));
		env.set_method(ged::Options::GEDMethod::BIPARTITE_ML, "--ml-method SVM --save ../output/mao_bipartite_ml_svm.ini --load-train ../output/mao_bipartite_ml.data --ground-truth-options '--initial-solutions 1'");
		env.init_method();
		env.run_method(g, h);
		std::cout << "\noptions = \"--ml-method SVM --save ../output/mao_bipartite_ml_svm.ini --load-train ../output/mao_bipartite.train --ground-truth-options '--initial-solutions 1'\"\n";
		std::cout << "upper bound = " << env.get_upper_bound(g, h) << ", runtime = " << env.get_runtime(g, h) << "\n";
		CHECK(lower_bound <= env.get_upper_bound(g, h));
	}

	SECTION("RingML") {
		std::cout << "\n=== RingML ===\n";
		env.set_method(ged::Options::GEDMethod::RING_ML, "--ml-method DNN --save ../output/mao_ring_ml_dnn.ini --save-train ../output/mao_ring_ml.data --ground-truth-options '--initial-solutions 1'");
		env.init_method();
		env.run_method(g, h);
		std::cout << "\noptions = \"--ml-method DNN --save ../output/mao_ring_ml_dnn.ini --save-train ../output/mao_ring_ml.data --ground-truth-options '--initial-solutions 1'\"\n";
		std::cout << "upper bound = " << env.get_upper_bound(g, h) << ", runtime = " << env.get_runtime(g, h) << "\n";
		CHECK(lower_bound <= env.get_upper_bound(g, h));
		env.set_method(ged::Options::GEDMethod::RING_ML, "--ml-method SVM --save ../output/mao_ring_ml_svm.ini --load-train ../output/mao_ring_ml.data --ground-truth-options '--initial-solutions 1'");
		env.init_method();
		env.run_method(g, h);
		std::cout << "\noptions = \"--ml-method SVM --save ../output/mao_ring_ml_svm.ini --load-train ../output/mao_ring_ml.data --ground-truth-options '--initial-solutions 1'\"\n";
		std::cout << "upper bound = " << env.get_upper_bound(g, h) << ", runtime = " << env.get_runtime(g, h) << "\n";
		CHECK(lower_bound <= env.get_upper_bound(g, h));
	}

	SECTION("BPBeam") {
		std::cout << "\n===running BPBeam ===\n";
		env.set_method(ged::Options::GEDMethod::BP_BEAM, "--initial-solutions 4");
		env.run_method(g, h);
		std::cout << "\noptions = \"--initial-solutions 4\"\n";
		std::cout << "upper bound = " << env.get_upper_bound(g, h) << ", runtime = " << env.get_runtime(g, h) << "\n";

		env.set_method(ged::Options::GEDMethod::BP_BEAM, "--initial-solutions 4 --ordering-method RANDOM");
		env.run_method(g, h);
		std::cout << "\noptions = \"--initial-solutions 4 --ordering-method RANDOM\"\n";
		std::cout << "upper bound = " << env.get_upper_bound(g, h) << ", runtime = " << env.get_runtime(g, h) << "\n";

		env.set_method(ged::Options::GEDMethod::BP_BEAM, "--initial-solutions 4 --ordering-method RING_ML --ordering-options '--ml-method DNN --load ../output/MAO/ring_ml_dnn.ini'");
		env.run_method(g, h);
		std::cout << "\noptions = \"--initial-solutions 4 --ordering-method RING_ML --ordering-options '--ml-method DNN --load ../output/mao_ring_ml_dnn.ini'\"\n";
		std::cout << "upper bound = " << env.get_upper_bound(g, h) << ", runtime = " << env.get_runtime(g, h) << "\n";
	}*/

}



<|MERGE_RESOLUTION|>--- conflicted
+++ resolved
@@ -29,13 +29,9 @@
 	ged::GEDEnv<ged::GXLNodeID, ged::GXLLabel, ged::GXLLabel> env;
 	env.set_edit_costs(ged::Options::EditCosts::CHEM_1);
 	std::vector<ged::GEDGraph::GraphID> graph_ids(env.load_gxl_graphs("../../../data/datasets/Mutagenicity/data/", "../collections/MUTA_10.xml"));
-<<<<<<< HEAD
-	//ged::GEDGraph::GraphID g {graph_ids[0]};
-	//ged::GEDGraph::GraphID h {graph_ids[4]};
-=======
+
 	ged::GEDGraph::GraphID g {graph_ids[1]};
 	ged::GEDGraph::GraphID h {graph_ids[2]};
->>>>>>> e32ba47f
 	//env.init();
 	env.init(ged::Options::InitType::EAGER_WITH_SHUFFLED_COPIES);
 	double lower_bound{0.0};
@@ -51,7 +47,6 @@
 
 	SECTION("RANDPOST") {
 
-<<<<<<< HEAD
 
 		for (std::size_t i=0;i<exp_numsols.size();i++){
 			std::cout << "\n=== running REFINE RANDPOST (T1, I"<< exp_numsols[i]<<", L"<<exp_numloops[i] <<", R0, P0) ===\n";
@@ -68,7 +63,8 @@
 					progress.increment();
 					std::cout << "\r" << progress << std::flush;
 				}
-=======
+      }
+    }
 		std::cout << "\n=== running Star ===\n";
 		env.set_method(ged::Options::GEDMethod::STAR, "--threads 5");
 		upper_bound = 0;
@@ -354,7 +350,6 @@
 				runtime += env.get_runtime(g, h);
 				progress.increment();
 				std::cout << "\r" << progress << std::flush;
->>>>>>> e32ba47f
 			}
 
 			std::cout << "\nupper bound = " << upper_bound / static_cast<double>(num_runs) << ", runtime = " << runtime / static_cast<double>(num_runs) << "\n";
